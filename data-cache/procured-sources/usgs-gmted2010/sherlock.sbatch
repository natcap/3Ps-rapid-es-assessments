#!/bin/bash
#
#SBATCH --time=11:00:00
#SBATCH --ntasks=1
#SBATCH --cpus-per-task=8
#SBATCH --mem-per-cpu=4G
#SBATCH --job-name=GMTED2010-download-and-stitch
#SBATCH --mail-type=ALL
#SBATCH --partition=normal,hns

set -ex
module load physics gdal

mkdir -p "$SCRATCH/gmted2010" || echo "Directory already exists"

# if file does not exist, create it
# This should hopefully get around possible situation where we have multiple Makefiles overwriting this file.
if [ ! -f "$SCRATCH/gmted2010/gmted2010-urls.txt" ]; then
    make -f "$SLURM_SUBMIT_DIR/Makefile" -C "$SCRATCH/gmted2010" gmted2010-urls.txt
fi

<<<<<<< HEAD
# Quotes around $@ work as you'd hope - each parameter is quoted individually.  See https://stackoverflow.com/a/4824637/299084
make -j "$SLURM_CPUS_PER_TASK" -f "$SLURM_SUBMIT_DIR/Makefile" -C "$SCRATCH/gmted2010" "$@"
=======
make -j "$SLURM_CPUS_PER_TASK" -f "$SLURM_SUBMIT_DIR/Makefile" -C "$SCRATCH/gmted2010" all
>>>>>>> 97ee86af
<|MERGE_RESOLUTION|>--- conflicted
+++ resolved
@@ -19,9 +19,6 @@
     make -f "$SLURM_SUBMIT_DIR/Makefile" -C "$SCRATCH/gmted2010" gmted2010-urls.txt
 fi
 
-<<<<<<< HEAD
 # Quotes around $@ work as you'd hope - each parameter is quoted individually.  See https://stackoverflow.com/a/4824637/299084
-make -j "$SLURM_CPUS_PER_TASK" -f "$SLURM_SUBMIT_DIR/Makefile" -C "$SCRATCH/gmted2010" "$@"
-=======
-make -j "$SLURM_CPUS_PER_TASK" -f "$SLURM_SUBMIT_DIR/Makefile" -C "$SCRATCH/gmted2010" all
->>>>>>> 97ee86af
+# NOTE: if we want to run with "all", then specify `sbatch sherlock.sbatch all`
+make -j "$SLURM_CPUS_PER_TASK" -f "$SLURM_SUBMIT_DIR/Makefile" -C "$SCRATCH/gmted2010" "$@"